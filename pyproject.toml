[tool.poetry]
name = "harlequin"
<<<<<<< HEAD
version = "0.0.11"
description = "A Text User Interface for DuckDB"
=======
version = "0.0.10"
description = "A terminal-based SQL IDE for DuckDB"
>>>>>>> 7f540d81
authors = ["Ted Conbeer <tconbeer@users.noreply.github.com>"]
license = "MIT"
homepage = "https://harlequin.sh"
repository = "https://github.com/tconbeer/harlequin"
readme = "README.md"
packages = [
    { include = "harlequin", from = "src" },
]

[build-system]
requires = ["poetry-core"]
build-backend = "poetry.core.masonry.api"

[tool.poetry.dependencies]
python = "^3.8"
textual = ">=0.22.3,<0.26.0"
click = "^8.1.3"
duckdb = ">=0.8.0,<0.9.0"
shandy-sqlfmt = "^0.18.0"

[tool.poetry.group.dev.dependencies]
pre-commit = "^3.3.1"
textual = {version="*", extras=["dev"]}

[tool.poetry.group.static.dependencies]
black = "^23.3.0"
ruff = ">=0.0.264,<0.0.268"
mypy = "^1.2.0"

[tool.poetry.group.test.dependencies]
pytest = "^7.3.1"
pytest-asyncio = "^0.21.0"

[tool.poetry.scripts]
harlequin = "harlequin.cli:harlequin"

[tool.ruff]
select = ["E", "F", "I"]

[tool.mypy]
python_version = "3.11"
files = [
    "src/harlequin/**/*.py",
    "tests/**/*.py",
]

show_column_numbers = true

# show error messages from unrelated files
follow_imports = "normal"

# be strict
disallow_untyped_calls = true
disallow_untyped_defs = true
check_untyped_defs = true
disallow_untyped_decorators = true
disallow_incomplete_defs = true
disallow_subclassing_any = true
strict_optional = true

warn_return_any = true
warn_no_return = true
warn_redundant_casts = true
warn_unused_ignores = true
warn_unused_configs = true

no_implicit_reexport = true
strict_equality = true<|MERGE_RESOLUTION|>--- conflicted
+++ resolved
@@ -1,12 +1,7 @@
 [tool.poetry]
 name = "harlequin"
-<<<<<<< HEAD
 version = "0.0.11"
-description = "A Text User Interface for DuckDB"
-=======
-version = "0.0.10"
 description = "A terminal-based SQL IDE for DuckDB"
->>>>>>> 7f540d81
 authors = ["Ted Conbeer <tconbeer@users.noreply.github.com>"]
 license = "MIT"
 homepage = "https://harlequin.sh"
